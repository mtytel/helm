--- conflicted
+++ resolved
@@ -182,15 +182,12 @@
         buffer[i] = 0.0;
     }
 
-<<<<<<< HEAD
-=======
     inline void zeroBuffer(int* buffer, int size) {
 #pragma clang loop vectorize(enable) interleave(enable)
       for (int i = 0; i < size; ++i)
         buffer[i] = 0;
     }
 
->>>>>>> 8a20f67a
     inline void copyBuffer(mopo_float* dest, const mopo_float* source, int size) {
 #pragma clang loop vectorize(enable) interleave(enable)
       for (int i = 0; i < size; ++i)
